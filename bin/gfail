--- conflicted
+++ resolved
@@ -28,11 +28,8 @@
 
 # temporary until mapio is updated
 import warnings
-<<<<<<< HEAD
 warnings.filterwarnings('ignore')
-=======
-warnings.filterwarnings("ignore", category=DeprecationWarning) 
->>>>>>> 972ed474
+
 
 def main(args):
     # TODO: ADD CONFIG VALIDATION STEP THAT MAKES SURE ALL THE FILES EXIST
